# Copyright 2024 Google LLC
#
# Licensed under the Apache License, Version 2.0 (the "License");
# you may not use this file except in compliance with the License.
# You may obtain a copy of the License at
#
#     http://www.apache.org/licenses/LICENSE-2.0
#
# Unless required by applicable law or agreed to in writing, software
# distributed under the License is distributed on an "AS IS" BASIS,
# WITHOUT WARRANTIES OR CONDITIONS OF ANY KIND, either express or implied.
# See the License for the specific language governing permissions and
# limitations under the License.
"""
LLM-generated project Evaluator.
"""
import dataclasses
import json
import os
import re
import shutil
from typing import Optional

from google.cloud import storage

from experiment import builder_runner, oss_fuzz_checkout, textcov
from experiment.benchmark import Benchmark
from experiment.builder_runner import BuildResult, RunResult
from experiment.fuzz_target_error import SemanticCheckResult
from experiment.workdir import WorkDirs
from llm_toolkit import code_fixer

LLM_FIX_LIMIT = 5

OSS_FUZZ_COVERAGE_BUCKET = 'oss-fuzz-coverage'


@dataclasses.dataclass
class Result:
  """Evaluation result."""
  compiles: bool = False
  crashes: bool = False
  coverage: float = 0.0
  line_coverage_diff: float = 0.0
  coverage_report_path: str = ''
  reproducer_path: str = ''
  # Grammatically correct but has false positive or no cov increase at all.
  is_semantic_error: bool = False
  semantic_error: str = ''
  # Deprecated renamed fields. Keeping them for backward compatibility.
  # TODO https://github.com/google/oss-fuzz-gen/issues/215
  is_driver_fuzz_err: bool = dataclasses.field(kw_only=True, default=False)
  driver_fuzz_err: str = dataclasses.field(kw_only=True, default='')

  def __post_init__(self, *args, **kwargs):  # pylint: disable=unused-argument
    if self.is_driver_fuzz_err:
      self.is_semantic_error = self.is_driver_fuzz_err
    if self.driver_fuzz_err:
      self.semantic_error = self.driver_fuzz_err

  def dict(self):
    return dataclasses.asdict(self)


def load_existing_textcov(project: str,
                          language: str = 'c++') -> textcov.Textcov:
  """Loads existing textcovs."""
  storage_client = storage.Client.create_anonymous_client()
  bucket = storage_client.bucket(OSS_FUZZ_COVERAGE_BUCKET)
  blobs = storage_client.list_blobs(bucket,
                                    prefix=f'{project}/textcov_reports/',
                                    delimiter='/')
  # Iterate through all blobs first to get the prefixes (i.e. "subdirectories").
  for blob in blobs:
    continue

  if not blobs.prefixes:  # type: ignore
    # No existing coverage reports.
    raise RuntimeError(f'No existing coverage reports for {project}')

  # Find the latest generated textcov date.
  latest_dir = sorted(blobs.prefixes)[-1]  # type: ignore
  blobs = storage_client.list_blobs(bucket, prefix=latest_dir)

  # Download and merge them.
  existing_textcov = textcov.Textcov()
  for blob in blobs:
    if language == 'jvm':
<<<<<<< HEAD
      if not blob.name == 'jacoco.xml':
=======
      if blob.name != 'jacoco.xml':
>>>>>>> cd942ff4
        continue
      print(f'Loading existing textcov from {blob.name}')
      existing_textcov.merge(textcov.Textcov.from_jvm_file(blob))
    else:
      if not blob.name.endswith('.covreport'):
        continue

      print(f'Loading existing textcov from {blob.name}')
      with blob.open() as f:
        existing_textcov.merge(textcov.Textcov.from_file(f))

  return existing_textcov


def load_existing_coverage_summary(project: str) -> dict:
  """Load existing summary.json."""
  storage_client = storage.Client.create_anonymous_client()
  bucket = storage_client.bucket(OSS_FUZZ_COVERAGE_BUCKET)
  blobs = storage_client.list_blobs(bucket,
                                    prefix=f'{project}/reports/',
                                    delimiter='/')
  # Iterate through all blobs first to get the prefixes (i.e. "subdirectories").
  for blob in blobs:
    continue

  if not blobs.prefixes:  # type: ignore
    # No existing coverage reports.
    raise RuntimeError(f'No existing coverage reports for {project}')

  latest_dir = sorted(blobs.prefixes)[-1]  # type: ignore
  blob = bucket.blob(f'{latest_dir}linux/summary.json')
  print(f'Loading existing summary.json from {blob.name}')
  with blob.open() as f:
    return json.load(f)


def _compute_total_lines_without_fuzz_targets(
    coverage_summary: dict, fuzz_target_base_name: str) -> int:
  """Counts the total number of lines excluding the fuzz target."""
  # TODO(dongge): Exclude all fuzz targets if there are multiple.
  return sum([
      f['summary']['lines']['count']
      for f in coverage_summary['data'][0]['files']
      if fuzz_target_base_name not in f['filename']
  ])


def _rectify_docker_tag(docker_tag: str) -> str:
  # Replace "::" and any character not \w, _, or . with "-".
  valid_docker_tag = re.sub(r'::', '-', docker_tag)
  valid_docker_tag = re.sub(r'[^\w_.]', '-', valid_docker_tag)
  # Docker fails with tags containing -_ or _-.
  valid_docker_tag = re.sub(r'[-_]{2,}', '-', valid_docker_tag)
  return valid_docker_tag


# TODO(Dongge): Make this universally available.
class _Logger:
  """Log evaluation progress."""

  def __init__(
      self,
      status_path: str,
  ):
    self._log = open(os.path.join(status_path, 'log.txt'), 'w')
    self._result_path = os.path.join(status_path, 'result.json')

  def log(self, *args, **kwargs):
    print(*args, *kwargs)
    print(*args, *kwargs, file=self._log)
    self._log.flush()

  def return_result(self, result: Result):
    with open(self._result_path, 'w') as f:
      json.dump(result.dict(), f)

    return result


class Evaluator:
  """Target evaluator."""

  def __init__(self, runner: builder_runner.BuilderRunner, benchmark: Benchmark,
               work_dirs: WorkDirs):
    self.builder_runner = runner
    self.benchmark = benchmark
    self.work_dirs = work_dirs

  def build_log_path(self, generated_target_name: str, iteration: int):
    return os.path.join(self.work_dirs.run_logs,
                        f'{generated_target_name}-F{iteration}.log')

  def run_log_path(self, generated_target_name: str):
    return os.path.join(self.work_dirs.run_logs, f'{generated_target_name}.log')

  def create_ossfuzz_project(self, name: str, target_file: str) -> str:
    """Creates an OSS-Fuzz project with the generated target."""
    generated_project_path = os.path.join(oss_fuzz_checkout.OSS_FUZZ_DIR,
                                          'projects', name)
    if os.path.exists(generated_project_path):
      print(f'Project {generated_project_path} already exists.')
      return name

    existing_project_path = os.path.join(oss_fuzz_checkout.OSS_FUZZ_DIR,
                                         'projects', self.benchmark.project)

    shutil.copytree(existing_project_path, generated_project_path)

    # Fix public java class name in target_file
    if self.benchmark.language == 'jvm':
      with open(target_file, 'r') as file:
        code = file.read()

      new = os.path.basename(self.benchmark.target_path).replace('.java', '')
      code = code.replace('public class Fuzz', f'public class {new}')

      with open(target_file, 'w') as file:
        file.write(code)

    # Copy generated fuzzers to generated_project_path
    shutil.copyfile(
        target_file,
        os.path.join(generated_project_path, os.path.basename(target_file)))

    # Add additional statement in dockerfile to overwrite with generated fuzzer
    with open(os.path.join(generated_project_path, 'Dockerfile'), 'a') as f:
      f.write(f'\nCOPY {os.path.basename(target_file)} '
              f'{self.benchmark.target_path}\n')
    return name

  def _fix_generated_fuzz_target(self, ai_binary: str,
                                 generated_oss_fuzz_project: str,
                                 target_path: str, iteration: int,
                                 build_result: BuildResult,
                                 run_result: Optional[RunResult],
                                 logger: _Logger):
    """Fixes the generated fuzz target."""
    if build_result.succeeded:
      if run_result:
        error_desc, errors = run_result.semantic_check.get_error_info()
      else:
        logger.log(f'Warning: Build succeed but no run_result in '
                   f'{generated_oss_fuzz_project}.')
        error_desc, errors = '', []
    else:
      error_desc, errors = None, build_result.errors
    code_fixer.llm_fix(ai_binary, target_path, self.benchmark, iteration,
                       error_desc, errors, self.builder_runner.fixer_model_name)
    shutil.copyfile(
        target_path,
        os.path.join(oss_fuzz_checkout.OSS_FUZZ_DIR, 'projects',
                     generated_oss_fuzz_project, os.path.basename(target_path)))

  def check_target(self, ai_binary, target_path: str) -> Result:
    """Builds and runs a target."""
    generated_target_name = os.path.basename(target_path)
    sample_id = os.path.splitext(generated_target_name)[0]
    generated_oss_fuzz_project = f'{self.benchmark.id}-{sample_id}'
    generated_oss_fuzz_project = _rectify_docker_tag(generated_oss_fuzz_project)
    self.create_ossfuzz_project(generated_oss_fuzz_project, target_path)

    status_path = os.path.join(self.work_dirs.status, sample_id)
    os.makedirs(status_path, exist_ok=True)

    logger = _Logger(status_path)

    # Try building and running the new target.

    # TODO: Log build failure.
    # TODO: Log run success/failure.

    # Loop of evaluating and fixing fuzz target.
    llm_fix_count = 0
    while True:
      # 1. Evaluating generated driver.
      try:
        build_result, run_result = self.builder_runner.build_and_run(
            generated_oss_fuzz_project, target_path, llm_fix_count)
      except Exception as e:
        logger.log('Exception occurred when building and running fuzz target '
                   f'in attempt {llm_fix_count}: {e}')
        build_result = BuildResult()
        run_result = None

      gen_succ = build_result.succeeded and run_result and run_result.succeeded
      if gen_succ or llm_fix_count >= LLM_FIX_LIMIT:
        # Exit cond 1: successfully generate the fuzz target.
        # Exit cond 2: fix limit is reached.
        break

      # 2. Fixing generated driver. Skipped for jvm projects.
      if self.benchmark.language == 'jvm':
        break
      llm_fix_count += 1
      logger.log(f'Fixing {target_path} with '
                 f'{self.builder_runner.fixer_model_name}, '
                 f'attempt {llm_fix_count}.')
      try:
        self._fix_generated_fuzz_target(ai_binary, generated_oss_fuzz_project,
                                        target_path, llm_fix_count,
                                        build_result, run_result, logger)
      except Exception as e:
        logger.log('Exception occurred when fixing fuzz target in attempt '
                   f'{llm_fix_count}: {e}')
        break

    # Logs and returns the result.
    if not build_result.succeeded:
      logger.log(f'Failed to build {target_path} with '
                 f'{self.builder_runner.fixer_model_name} in '
                 f'{llm_fix_count} iterations of fixing.')
      return logger.return_result(
          Result(False, False, 0.0, 0.0, '', '', False,
                 SemanticCheckResult.NOT_APPLICABLE))

    logger.log(f'Successfully built {target_path} with '
               f'{self.builder_runner.fixer_model_name} in '
               f'{llm_fix_count} iterations of fixing.')

    if not run_result:
      logger.log(f'Warning: no run result in {generated_oss_fuzz_project}.')
      return logger.return_result(
          Result(True, False, 0.0, 0.0, '', '', False,
                 SemanticCheckResult.NOT_APPLICABLE))

    if run_result.coverage_summary is None or run_result.coverage is None:
      logger.log(
          f'Warning: No cov info in run result of {generated_oss_fuzz_project}.'
      )
      return logger.return_result(
          Result(True, run_result.crashes, 0.0, 0.0, '', '',
                 not run_result.succeeded, run_result.semantic_check.type))

    if not run_result.succeeded:
      logger.log(f'Warning: Failed to fix semantic error '
                 f'{run_result.semantic_check.type}'
                 f' in {generated_oss_fuzz_project}.')
      return logger.return_result(
          Result(True, run_result.crashes, 0.0, 0.0,
                 run_result.coverage_report_path, run_result.reproducer_path,
                 True, run_result.semantic_check.type))

    # Gets line coverage (diff) details.
    coverage_summary = self._load_existing_coverage_summary()

    if self.benchmark.language == 'jvm':
      # The summary.json generated from Jacoco.xml report
      # of JVM project does not have total lines information.
      # This fix Use the total lines calculation from the
      # jacoco.xml report of the current run directly for
      # JVM projects.
      total_lines = run_result.coverage.total_lines
    else:
      total_lines = _compute_total_lines_without_fuzz_targets(
          coverage_summary, generated_target_name)
    if run_result.total_pcs:
      coverage_percent = run_result.cov_pcs / run_result.total_pcs
    else:
      logger.log(f'Warning: total_pcs == 0 in {generated_oss_fuzz_project}.')
      coverage_percent = 0.0

    existing_textcov = self._load_existing_textcov()
    run_result.coverage.subtract_covered_lines(existing_textcov)

    if total_lines:
      coverage_diff = run_result.coverage.covered_lines / total_lines
    else:
      logger.log(f'Warning: total_lines == 0 in {generated_oss_fuzz_project}.')
      coverage_diff = 0.0

    logger.log(f'Result for {generated_oss_fuzz_project}: '
               f'crashes={run_result.crashes}, coverage={coverage_percent} '
               f'({run_result.cov_pcs}/{run_result.total_pcs}), '
               f'coverage diff={coverage_diff} '
               f'({run_result.coverage.covered_lines}/{total_lines})')
    return logger.return_result(
        Result(True, run_result.crashes, coverage_percent, coverage_diff,
               run_result.coverage_report_path, run_result.reproducer_path,
               not run_result.succeeded, run_result.semantic_check.type))

  def _load_existing_coverage_summary(self) -> dict:
    """Load existing summary.json."""
    return load_existing_coverage_summary(self.benchmark.project)

  def _load_existing_textcov(self) -> textcov.Textcov:
    """Loads existing textcovs."""
    return load_existing_textcov(self.benchmark.project,
                                 self.benchmark.language)<|MERGE_RESOLUTION|>--- conflicted
+++ resolved
@@ -86,11 +86,7 @@
   existing_textcov = textcov.Textcov()
   for blob in blobs:
     if language == 'jvm':
-<<<<<<< HEAD
-      if not blob.name == 'jacoco.xml':
-=======
       if blob.name != 'jacoco.xml':
->>>>>>> cd942ff4
         continue
       print(f'Loading existing textcov from {blob.name}')
       existing_textcov.merge(textcov.Textcov.from_jvm_file(blob))
